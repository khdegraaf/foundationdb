--- conflicted
+++ resolved
@@ -294,12 +294,8 @@
 
 			if(!creating && !force) {
 				state Future<Standalone<RangeResultRef>> fConfig = tr.getRange(configKeys, CLIENT_KNOBS->TOO_MANY);
-<<<<<<< HEAD
+				state Future<vector<ProcessData>> fWorkers = getWorkers(&tr);
 				wait( success(fConfig) || tooLong );
-=======
-				state Future<vector<ProcessData>> fWorkers = getWorkers(&tr);
-				Void _ = wait( success(fConfig) || tooLong );
->>>>>>> f78a5a4d
 
 				if(!fConfig.isReady()) {
 					return ConfigurationResult::DATABASE_UNAVAILABLE;
@@ -384,7 +380,7 @@
 						}
 					}
 
-					Void _ = wait( success(fWorkers) || tooLong );
+					wait( success(fWorkers) || tooLong );
 					if(!fWorkers.isReady()) {
 						return ConfigurationResult::DATABASE_UNAVAILABLE;
 					}
